--- conflicted
+++ resolved
@@ -43,15 +43,10 @@
             f"意图识别参数初始化: {self.temperature}, {self.max_tokens}, {self.top_p}, {self.frequency_penalty}"
         )
 
-<<<<<<< HEAD
-        check_model_key("LLM", self.api_key)
-        self.client = openai.OpenAI(api_key=self.api_key, base_url=self.base_url, timeout=httpx.Timeout(self.timeout))
-=======
         model_key_msg = check_model_key("LLM", self.api_key)
         if model_key_msg:
             logger.bind(tag=TAG).error(model_key_msg)
-        self.client = openai.OpenAI(api_key=self.api_key, base_url=self.base_url)
->>>>>>> 5e3187e3
+        self.client = openai.OpenAI(api_key=self.api_key, base_url=self.base_url, timeout=httpx.Timeout(self.timeout))
 
     def response(self, session_id, dialogue, **kwargs):
         try:
