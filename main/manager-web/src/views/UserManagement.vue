<template>
  <div class="welcome">
    <HeaderBar />

    <div class="operation-bar">
      <h2 class="page-title">用户管理</h2>
      <div class="right-operations">
        <el-input placeholder="请输入手机号码查询" v-model="searchPhone" class="search-input" clearable
          @keyup.enter.native="handleSearch" />
        <el-button class="btn-search" @click="handleSearch">搜索</el-button>
      </div>
    </div>

    <div class="main-wrapper">
      <div class="content-panel">
        <div class="content-area">
          <el-card class="user-card" shadow="never">
            <el-table ref="userTable" :data="userList" class="transparent-table"
              :header-cell-class-name="headerCellClassName">
              <el-table-column label="选择" type="selection" align="center" width="120"></el-table-column>
              <el-table-column label="用户Id" prop="userid" align="center"></el-table-column>
              <el-table-column label="手机号码" prop="mobile" align="center"></el-table-column>
              <el-table-column label="设备数量" prop="deviceCount" align="center"></el-table-column>
              <el-table-column label="状态" prop="status" align="center">
                <template slot-scope="scope">
                  <el-tag v-if="scope.row.status === 1" type="success">正常</el-tag>
                  <el-tag v-else type="danger">禁用</el-tag>
                </template>
              </el-table-column>
              <el-table-column label="操作" align="center">
                <template slot-scope="scope">
                  <el-button size="mini" type="text" @click="resetPassword(scope.row)">重置密码</el-button>
                  <el-button size="mini" type="text" v-if="scope.row.status === 1"
                    @click="handleChangeStatus(scope.row, 0)">禁用账户</el-button>
                  <el-button size="mini" type="text" v-if="scope.row.status === 0"
                    @click="handleChangeStatus(scope.row, 1)">恢复账号</el-button>
                  <el-button size="mini" type="text" @click="deleteUser(scope.row)">删除用户</el-button>
                </template>
              </el-table-column>
            </el-table>

            <div class="table_bottom">
              <div class="ctrl_btn">
                <el-button size="mini" type="primary" class="select-all-btn" @click="handleSelectAll">
                  {{ isAllSelected ? '取消全选' : '全选' }}
                </el-button>
                <el-button size="mini" type="success" icon="el-icon-circle-check" @click="batchEnable">启用</el-button>
                <el-button size="mini" type="warning" @click="batchDisable"><i
                    class="el-icon-remove-outline rotated-icon"></i>禁用</el-button>
                <el-button size="mini" type="danger" icon="el-icon-delete" @click="batchDelete">删除</el-button>
              </div>
              <div class="custom-pagination">
                <button class="pagination-btn" :disabled="currentPage === 1" @click="goFirst">
                  首页
                </button>
                <button class="pagination-btn" :disabled="currentPage === 1" @click="goPrev">
                  上一页
                </button>
                <button v-for="page in visiblePages" :key="page" class="pagination-btn"
                  :class="{ active: page === currentPage }" @click="goToPage(page)">
                  {{ page }}
                </button> <button class="pagination-btn" :disabled="currentPage === pageCount" @click="goNext">
                  下一页
                </button>
                <span class="total-text">共{{ total }}条记录</span>
              </div>
            </div>
          </el-card>
        </div>
      </div>
    </div>
<<<<<<< HEAD

<!-- <div class="copyright">©2025 xiaozhi-esp32-server</div> -->
=======
>>>>>>> eaaea2b2
    <view-password-dialog :visible.sync="showViewPassword" :password="currentPassword" />
  </div>
</template>

<script>
import Api from "@/apis/api";
import HeaderBar from "@/components/HeaderBar.vue";
import ViewPasswordDialog from "@/components/ViewPasswordDialog.vue";

export default {
  components: { HeaderBar, ViewPasswordDialog },
  data() {
    return {
      showViewPassword: false,
      currentPassword: "",
      searchPhone: "",
      userList: [],
      currentPage: 1,
      pageSize: 5,
      total: 0,
      isAllSelected: false
    };
  },
  created() {
    this.fetchUsers();
  },
  computed: {
    pageCount() {
      return Math.ceil(this.total / this.pageSize);
    },
    visiblePages() {
      const pages = [];
      const maxVisible = 3;
      let start = Math.max(1, this.currentPage - 1);
      let end = Math.min(this.pageCount, start + maxVisible - 1);

      if (end - start + 1 < maxVisible) {
        start = Math.max(1, end - maxVisible + 1);
      }

      for (let i = start; i <= end; i++) {
        pages.push(i);
      }
      return pages;
    },
  },
  methods: {
    fetchUsers() {
      Api.admin.getUserList(
        {
          page: this.currentPage,
          limit: this.pageSize,
          mobile: this.searchPhone,
        },
        ({ data }) => {
          if (data.code === 0) {
            this.userList = data.data.list
            this.total = data.data.total;
          }
        }
      );
    },
    handleSearch() {
      this.currentPage = 1;
      this.fetchUsers();
    },
    handleSelectAll() {
      if (this.isAllSelected) {
        this.$refs.userTable.clearSelection();
      } else {
        this.$refs.userTable.toggleAllSelection();
      }
      this.isAllSelected = !this.isAllSelected;
    },
    batchDelete() {
      const selectedUsers = this.$refs.userTable.selection;
      if (selectedUsers.length === 0) {
        this.$message.warning("请先选择需要删除的用户");
        return;
      }

      this.$confirm(`确定要删除选中的${selectedUsers.length}个用户吗？`, "警告", {
        confirmButtonText: "确定",
        cancelButtonText: "取消",
        type: "warning",
      })
        .then(async () => {
          const loading = this.$loading({
            lock: true,
            text: "正在删除中...",
            spinner: "el-icon-loading",
            background: "rgba(0, 0, 0, 0.7)",
          });

          try {
            const results = await Promise.all(
              selectedUsers.map((user) => {
                return new Promise((resolve) => {
                  Api.admin.deleteUser(user.userid, ({ data }) => {
                    if (data.code === 0) {
                      resolve({ success: true, userid: user.userid });
                    } else {
                      resolve({ success: false, userid: user.userid, msg: data.msg });
                    }
                  });
                });
              })
            );

            const successCount = results.filter((r) => r.success).length;
            const failCount = results.length - successCount;

            if (failCount === 0) {
              this.$message.success({
                message: `成功删除${successCount}个用户`,
                showClose: true
              });
            } else if (successCount === 0) {
              this.$message.error({
                message: '删除失败，请重试',
                showClose: true
              });
            } else {
              this.$message.warning(
                `成功删除${successCount}个用户，${failCount}个删除失败`
              );
            }

            this.fetchUsers();
          } catch (error) {
            this.$message.error("删除过程中发生错误");
          } finally {
            loading.close();
          }
        })
        .catch(() => {
          this.$message.info("已取消删除");
        });
    },
    batchEnable() {
      const selectedUsers = this.$refs.userTable.selection;
      if (selectedUsers.length === 0) {
        this.$message.warning("请先选择需要启用的用户");
        return;
      }
      this.handleChangeStatus(selectedUsers, 1);
    },
    batchDisable() {
      const selectedUsers = this.$refs.userTable.selection;
      if (selectedUsers.length === 0) {
        this.$message.warning("请先选择需要禁用的用户");
        return;
      }
      this.handleChangeStatus(selectedUsers, 0);
    },
    resetPassword(row) {
      this.$confirm("重置后将会生成新密码，是否继续？", "提示", {
        confirmButtonText: "确定",
        cancelButtonText: "取消",
      }).then(() => {
        Api.admin.resetUserPassword(row.userid, ({ data }) => {
          if (data.code === 0) {
            this.currentPassword = data.data;
            this.showViewPassword = true;
            this.$message.success({
              message: "密码已重置，请通知用户使用新密码登录",
              showClose: true
            });
          }
        });
      });
    },
    deleteUser(row) {
      this.$confirm("确定要删除该用户吗？", "警告", {
        confirmButtonText: "确定",
        cancelButtonText: "取消",
        type: "warning",
      })
        .then(() => {
          Api.admin.deleteUser(row.userid, ({ data }) => {
            if (data.code === 0) {
              this.$message.success({
                message: "删除成功",
                showClose: true
              });
              this.fetchUsers();
            } else {
              this.$message.error({
                message: data.msg || "删除失败",
                showClose: true
              });
            }
          });
        })
        .catch(() => { });
    },
    headerCellClassName({ columnIndex }) {
      if (columnIndex === 0) {
        return "custom-selection-header";
      }
      return "";
    },
    goFirst() {
      this.currentPage = 1;
      this.fetchUsers();
    },
    goPrev() {
      if (this.currentPage > 1) {
        this.currentPage--;
        this.fetchUsers();
      }
    },
    goNext() {
      if (this.currentPage < this.pageCount) {
        this.currentPage++;
        this.fetchUsers();
      }
    },
    goToPage(page) {
      this.currentPage = page;
      this.fetchUsers();
    },
    handleChangeStatus(row, status) {
      // 处理单个用户或用户数组
      const users = Array.isArray(row) ? row : [row];
      const confirmText = status === 0 ? '禁用' : '启用';
      const userCount = users.length;

      this.$confirm(`确定要${confirmText}选中的${userCount}个用户吗？`, '提示', {
        confirmButtonText: '确定',
        cancelButtonText: '取消',
        type: 'warning'
      }).then(() => {
        const userIds = users.map(user => user.userid);
        if (userIds.some(id => isNaN(id))) {
          this.$message.error('存在无效的用户ID');
          return;
        }

        Api.user.changeUserStatus(status, userIds, ({ data }) => {
          if (data.code === 0) {
            this.$message.success({
              message: `成功${confirmText}${userCount}个用户`,
              showClose: true
            });
            this.fetchUsers(); // 刷新用户列表
          } else {
            this.$message.error({
              message: '操作失败，请重试',
              showClose: true
            });
          }
        });
      }).catch(() => {
        // 用户取消操作
      });
    }
  },
};
</script>

<style lang="scss" scoped>
.welcome {
  min-width: 900px;
  min-height: 506px;
  height: 100vh;
  display: flex;
  position: relative;
  flex-direction: column;
  background-size: cover;
  background: linear-gradient(to bottom right, #dce8ff, #e4eeff, #e6cbfd) center;
  -webkit-background-size: cover;
  -o-background-size: cover;
}

.main-wrapper {
  margin: 5px 22px;
  border-radius: 15px;
  min-height: 600px;
  box-shadow: 0 2px 12px rgba(0, 0, 0, 0.1);
  position: relative;
  background: rgba(237, 242, 255, 0.5);
}

.operation-bar {
  display: flex;
  justify-content: space-between;
  align-items: center;
  padding: 16px 24px;
}

.page-title {
  font-size: 24px;
  margin: 0;
}

.right-operations {
  display: flex;
  gap: 10px;
  margin-left: auto;
}

.search-input {
  width: 240px;
}

.btn-search {
  background: linear-gradient(135deg, #6b8cff, #a966ff);
  border: none;
  color: white;
}

.content-panel {
  flex: 1;
  display: flex;
  overflow: hidden;
  height: 100%;
  border-radius: 15px;
  background: transparent;
  border: 1px solid #fff;
}

.content-area {
  flex: 1;
  height: 100%;
  min-width: 600px;
  overflow-x: auto;
  background-color: white;
}

.user-card {
  background: white;
  border: none;
  box-shadow: none;
}

.table_bottom {
  display: flex;
  justify-content: space-between;
  align-items: center;
  margin-top: 10px;
}

.ctrl_btn {
  display: flex;
  gap: 8px;
  padding-left: 26px;

  .el-button {
    min-width: 72px;
    height: 32px;
    padding: 7px 12px 7px 10px;
    font-size: 12px;
    border-radius: 4px;
    line-height: 1;
    font-weight: 500;
    border: none;
    transition: all 0.3s ease;
    box-shadow: 0 2px 6px rgba(0, 0, 0, 0.1);

    &:hover {
      transform: translateY(-1px);
      box-shadow: 0 4px 8px rgba(0, 0, 0, 0.15);
    }
  }

  .el-button--primary {
    background: #5f70f3;
    color: white;
  }

  .el-button--success {
    background: #5bc98c;
    color: white;
  }

  .el-button--warning {
    background: #f6d075;
    color: black;
  }

  .el-button--danger {
    background: #fd5b63;
    color: white;
  }
}

.rotated-icon {
  display: inline-block;
  transform: rotate(45deg);
  margin-right: 4px;
  color: black;
}

.custom-pagination {
  display: flex;
  align-items: center;
  gap: 8px;
  margin-top: 15px;

  .pagination-btn:first-child,
  .pagination-btn:nth-child(2),
  .pagination-btn:nth-last-child(2) {
    min-width: 60px;
    height: 32px;
    padding: 0 12px;
    border-radius: 4px;
    border: 1px solid #e4e7ed;
    background: #dee7ff;
    color: #606266;
    font-size: 14px;
    cursor: pointer;
    transition: all 0.3s ease;

    &:hover {
      background: #d7dce6;
    }

    &:disabled {
      opacity: 0.6;
      cursor: not-allowed;
    }
  }

  .pagination-btn:not(:first-child):not(:nth-child(2)):not(:nth-last-child(2)) {
    min-width: 28px;
    height: 32px;
    padding: 0;
    border-radius: 4px;
    border: 1px solid transparent;
    background: transparent;
    color: #606266;
    font-size: 14px;
    cursor: pointer;
    transition: all 0.3s ease;

    &:hover {
      background: rgba(245, 247, 250, 0.3);
    }
  }

  .pagination-btn.active {
    background: #5f70f3 !important;
    color: #ffffff !important;
    border-color: #5f70f3 !important;

    &:hover {
      background: #6d7cf5 !important;
    }
  }

  .total-text {
    color: #909399;
    font-size: 14px;
    margin-left: 10px;
  }
}

:deep(.transparent-table) {
  background: white;

  .el-table__header th {
    background: white !important;
    color: black;
  }

  &::before {
    display: none;
  }

  .el-table__body tr {
    background-color: white;

    td {
      border-top: 1px solid rgba(0, 0, 0, 0.04);
      border-bottom: 1px solid rgba(0, 0, 0, 0.04);
    }
  }
}

:deep(.el-table .el-button--text) {
  color: #7079aa !important;
}

:deep(.el-table .el-button--text:hover) {
  color: #5a64b5 !important;
}

:deep(.custom-selection-header) {
  .el-checkbox {
    display: none !important;
  }

  &::after {
    content: "选择";
    display: inline-block;
    color: black;
    font-weight: bold;
    padding-bottom: 18px;
  }
}

:deep(.el-checkbox__inner) {
  background-color: #eeeeee !important;
  border-color: #cccccc !important;
}

:deep(.el-checkbox__inner:hover) {
  border-color: #cccccc !important;
}

:deep(.el-checkbox__input.is-checked .el-checkbox__inner) {
  background-color: #5f70f3 !important;
  border-color: #5f70f3 !important;
}

@media (min-width: 1144px) {
  .table_bottom {
    display: flex;
    justify-content: space-between;
    align-items: center;
    margin-top: 40px;
  }

  :deep(.transparent-table) {
    .el-table__body tr {
      td {
        padding-top: 16px;
        padding-bottom: 16px;
      }

      &+tr {
        margin-top: 10px;
      }
    }
  }
}
</style><|MERGE_RESOLUTION|>--- conflicted
+++ resolved
@@ -69,11 +69,7 @@
         </div>
       </div>
     </div>
-<<<<<<< HEAD
-
-<!-- <div class="copyright">©2025 xiaozhi-esp32-server</div> -->
-=======
->>>>>>> eaaea2b2
+
     <view-password-dialog :visible.sync="showViewPassword" :password="currentPassword" />
   </div>
 </template>
