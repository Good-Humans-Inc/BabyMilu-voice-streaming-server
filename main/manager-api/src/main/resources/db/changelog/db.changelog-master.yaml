# 规范约定：
# id生成根据时间时分，文件名对应id，常变数据可以根据模块命名自定义
# 每次对数据表进行改动时，只允许新建新对changeSet，不允许对上一个changeSet配置及文件进行修改
databaseChangeLog:
  - changeSet:
      id: 202503141335
      author: John
      changes:
        - sqlFile:
            encoding: utf8
            path: classpath:db/changelog/202503141335.sql
  - changeSet:
      id: 202503141346
      author: czc
      changes:
        - sqlFile:
            encoding: utf8
            path: classpath:db/changelog/202503141346.sql
  - changeSet:
      id: 202504082211
      author: John
      changes:
        - sqlFile:
            encoding: utf8
            path: classpath:db/changelog/202504082211.sql
  - changeSet:
      id: 202504092335
      author: John
      changes:
        - sqlFile:
            encoding: utf8
            path: classpath:db/changelog/202504092335.sql
  - changeSet:
      id: 202504112044
      author: John
      changes:
        - sqlFile:
            encoding: utf8
            path: classpath:db/changelog/202504112044.sql
  - changeSet:
      id: 202504112058
      author: John
      changes:
        - sqlFile:
            encoding: utf8
            path: classpath:db/changelog/202504112058.sql
  - changeSet:
      id: 202504151206
      author: John
      changes:
        - sqlFile:
            encoding: utf8
            path: classpath:db/changelog/202504151206.sql
  - changeSet:
      id: 202504181536
      author: John
      changes:
        - sqlFile:
            encoding: utf8
            path: classpath:db/changelog/202504181536.sql
  - changeSet:
      id: 202504221135
      author: John
      changes:
        - sqlFile:
            encoding: utf8
            path: classpath:db/changelog/202504221135.sql
  - changeSet:
      id: 202504221555
      author: John
      changes:
        - sqlFile:
            encoding: utf8
            path: classpath:db/changelog/202504221555.sql
  - changeSet:
      id: 202504251422
      author: jiangkunyin
      changes:
        - sqlFile:
            encoding: utf8
            path: classpath:db/changelog/202504251422.sql
  - changeSet:
      id: 202504291043
      author: jiangkunyin
      changes:
        - sqlFile:
            encoding: utf8
            path: classpath:db/changelog/202504291043.sql
  - changeSet:
      id: 202504301341
      author: Goody
      changes:
        - sqlFile:
            encoding: utf8
            path: classpath:db/changelog/202504301341.sql
  - changeSet:
      id: 202505022134
      author: Goody
      changes:
        - sqlFile:
            encoding: utf8
            path: classpath:db/changelog/202505022134.sql
  - changeSet:
      id: 202505081146
      author: hrz
      changes:
        - sqlFile:
            encoding: utf8
            path: classpath:db/changelog/202505081146.sql
  - changeSet:
      id: 202505091409
      author: hrz
      changes:
        - sqlFile:
            encoding: utf8
            path: classpath:db/changelog/202505091409.sql
  - changeSet:
      id: 202505091555
      author: whosmyqueen
      changes:
        - sqlFile:
            encoding: utf8
            path: classpath:db/changelog/202505091555.sql
  - changeSet:
      id: 202505111914
      author: hrz
      changes:
        - sqlFile:
            encoding: utf8
            path: classpath:db/changelog/202505111914.sql
  - changeSet:
      id: 202505122348
      author: ljwwd2
      changes:
        - sqlFile:
            encoding: utf8
            path: classpath:db/changelog/202505122348.sql
  - changeSet:
      id: 202505142037
      author: hrz
      changes:
        - sqlFile:
            encoding: utf8
            path: classpath:db/changelog/202505142037.sql
  - changeSet:
      id: 202505182234
      author: amen
      changes:
        - sqlFile:
            encoding: utf8
            path: classpath:db/changelog/202505182234.sql
  - changeSet:
      id: 202505201744
      author: hrz
      changes:
        - sqlFile:
            encoding: utf8
            path: classpath:db/changelog/202505201744.sql
  - changeSet:
      id: 202505151451
      author: hsoftxl
      changes:
        - sqlFile:
            encoding: utf8
            path: classpath:db/changelog/202505151451.sql
  - changeSet:
      id: 202505271414
      author: hrz
      changes:
        - sqlFile:
            encoding: utf8
            path: classpath:db/changelog/202505271414.sql
  - changeSet:
<<<<<<< HEAD
      id: 202505292203
      author: CAIXYPROMISE
      changes:
        - sqlFile:
            encoding: utf8
            path: classpath:db/changelog/202505292203.sql
=======
      id: 202506010920
      author: hrz
      changes:
        - sqlFile:
            encoding: utf8
            path: classpath:db/changelog/202506010920.sql
  - changeSet:
      id: 202506031639
      author: hrz
      changes:
        - sqlFile:
            encoding: utf8
            path: classpath:db/changelog/202506031639.sql
  - changeSet:
      id: 202506032232
      author: hrz
      changes:
        - sqlFile:
            encoding: utf8
            path: classpath:db/changelog/202506032232.sql
>>>>>>> ca1beb95
<|MERGE_RESOLUTION|>--- conflicted
+++ resolved
@@ -171,14 +171,13 @@
             encoding: utf8
             path: classpath:db/changelog/202505271414.sql
   - changeSet:
-<<<<<<< HEAD
       id: 202505292203
       author: CAIXYPROMISE
       changes:
         - sqlFile:
             encoding: utf8
             path: classpath:db/changelog/202505292203.sql
-=======
+  - changeSet:
       id: 202506010920
       author: hrz
       changes:
@@ -198,5 +197,4 @@
       changes:
         - sqlFile:
             encoding: utf8
-            path: classpath:db/changelog/202506032232.sql
->>>>>>> ca1beb95
+            path: classpath:db/changelog/202506032232.sql